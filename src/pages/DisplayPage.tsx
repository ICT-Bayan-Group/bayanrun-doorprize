--- conflicted
+++ resolved
@@ -273,15 +273,8 @@
           zIndex: 10,
         }}
       >
-<<<<<<< HEAD
         <div className="fixed inset-0 bg-gradient-to-b from-blue-400 to-blue-950 flex flex-col text-slate-800 overflow-hidden">
-          
           {/* Prize Image - Positioned at bottom right corner */}
-=======
-
-        <div className="fixed inset-0 bg-gradient-to-b from-red-900 to-slate-900 flex flex-col text-slate-800 overflow-hidden">
-          {/* Prize Image - Positioned at bottom right corner, cropped */}
->>>>>>> 166a7dd2
           {localState.selectedPrizeImage && (
             <div className="absolute bottom-0 right-0 z-0 overflow-hidden">
               <img
@@ -315,14 +308,8 @@
           {localState.selectedPrizeName && (localState.isDrawing || showFinalResults) && (
             <div className="absolute top-24 left-0 right-0 z-20">
               <div className="text-center">
-<<<<<<< HEAD
                  <div className="bg-transparent">
                   <h1 className="text-4xl md:text-5xl lg:text-6xl font-bold text-transparent bg-clip-text bg-gradient-to-r from-white via-yellow-200 to-white mb-4 uppercase">
-=======
-                <div className="bg-gradient-to-b from-red-900 to-slate-900 backdrop-blur-sm rounded-2xl px-8 py-4 mx-auto inline-block shadow-xl">
-
-                  <h1 className="text-4xl md:text-5xl lg:text-6xl font-bold text-white uppercase">
->>>>>>> 166a7dd2
                     {localState.selectedPrizeName}
                   </h1>
                 </div>
